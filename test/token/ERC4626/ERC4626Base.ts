<<<<<<< HEAD
import {
  SolidStateERC20Mock,
  SolidStateERC20Mock__factory,
  ERC4626BaseMock,
  ERC4626BaseMock__factory,
} from '../../../typechain';
=======
>>>>>>> 0ad9cf9f
import { SignerWithAddress } from '@nomiclabs/hardhat-ethers/signers';
import {
  describeBehaviorOfCloneFactory,
  describeBehaviorOfERC4626Base,
} from '@solidstate/spec';
import {
  ERC20Mock,
  ERC20Mock__factory,
  ERC4626BaseMock,
  ERC4626BaseMock__factory,
} from '@solidstate/typechain-types';
import { expect } from 'chai';
import { BigNumber } from 'ethers';
import { ethers } from 'hardhat';

describe('ERC4626Base', () => {
  let deployer: SignerWithAddress;
  let depositor: SignerWithAddress;
  let instance: ERC4626BaseMock;
  let assetInstance: SolidStateERC20Mock;

  before(async () => {
    [deployer, depositor] = await ethers.getSigners();
  });

  beforeEach(async () => {
    assetInstance = await new SolidStateERC20Mock__factory(deployer).deploy(
      '',
      '',
      0,
      ethers.constants.Zero,
    );

    instance = await new ERC4626BaseMock__factory(deployer).deploy(
      assetInstance.address,
    );
  });

  describeBehaviorOfERC4626Base({
    deploy: async () => instance as any,
    getAsset: async () => assetInstance,
    supply: ethers.constants.Zero,
    mint: (recipient: string, amount: BigNumber) =>
      instance.__mint(recipient, amount),
    burn: (recipient: string, amount: BigNumber) =>
      instance.__burn(recipient, amount),
    mintAsset: (recipient: string, amount: BigNumber) =>
      assetInstance.__mint(recipient, amount),
  });

  describe('__internal', () => {
    describe('#_deposit(uint256,address)', () => {
      it('calls the _afterDeposit hook', async () => {
        const assetAmount = BigNumber.from('10');

        await instance.__mint(deployer.address, assetAmount);
        await assetInstance.__mint(depositor.address, assetAmount);
        await assetInstance
          .connect(depositor)
          .approve(instance.address, assetAmount);

        const shareAmount = await instance.callStatic.previewDeposit(
          assetAmount,
        );

        expect(
          await instance
            .connect(depositor)
            .deposit(assetAmount, depositor.address),
        )
          .to.emit(instance, 'AfterDepositCheck')
          .withArgs(depositor.address, assetAmount, shareAmount);
      });
    });
  });
});<|MERGE_RESOLUTION|>--- conflicted
+++ resolved
@@ -1,20 +1,11 @@
-<<<<<<< HEAD
-import {
-  SolidStateERC20Mock,
-  SolidStateERC20Mock__factory,
-  ERC4626BaseMock,
-  ERC4626BaseMock__factory,
-} from '../../../typechain';
-=======
->>>>>>> 0ad9cf9f
 import { SignerWithAddress } from '@nomiclabs/hardhat-ethers/signers';
 import {
   describeBehaviorOfCloneFactory,
   describeBehaviorOfERC4626Base,
 } from '@solidstate/spec';
 import {
-  ERC20Mock,
-  ERC20Mock__factory,
+  SolidStateERC20Mock,
+  SolidStateERC20Mock__factory,
   ERC4626BaseMock,
   ERC4626BaseMock__factory,
 } from '@solidstate/typechain-types';
