import { SignerWithAddress } from '@nomiclabs/hardhat-ethers/signers';
import { describeBehaviorOfERC1155Base } from '@solidstate/spec';
import {
  ERC1155BaseMock,
  ERC1155BaseMock__factory,
} from '@solidstate/typechain-types';
import { expect } from 'chai';
import { ethers } from 'hardhat';

describe('ERC1155Base', function () {
  let holder: SignerWithAddress;
  let recipient: SignerWithAddress;
  let instance: ERC1155BaseMock;
  let invalidReceiver: string;

  before(async function () {
    [holder, recipient] = await ethers.getSigners();
  });

  beforeEach(async function () {
    const [deployer] = await ethers.getSigners();
    instance = await new ERC1155BaseMock__factory(deployer).deploy();
    invalidReceiver = instance.address;
  });

  describeBehaviorOfERC1155Base(async () => instance, {
    mint: (recipient, tokenId, amount) =>
      instance.__mint(recipient, tokenId, amount),
    burn: (recipient, tokenId, amount) =>
      instance.__burn(recipient, tokenId, amount),
  });

  describe('__internal', function () {
    describe('#_balanceOf(address,uint256)', function () {
      it('todo');
    });

    describe('#_mint(address,uint256,uint256,bytes)', function () {
      it('increases balance of given token held by given account by given amount', async function () {
        let id = 0;
        let amount = 2;

        let initialBalance = await instance.callStatic.balanceOf(
          holder.address,
          id,
        );

        await instance.__mint(holder.address, id, amount);

        let finalBalance = await instance.callStatic.balanceOf(
          holder.address,
          id,
        );

        expect(finalBalance.sub(initialBalance)).to.equal(amount);
      });

      it('emits TransferSingle event', async function () {
        let id = 0;
        let amount = 2;

        await expect(instance.__mint(holder.address, id, amount))
          .to.emit(instance, 'TransferSingle')
          .withArgs(
            holder.address,
            ethers.constants.AddressZero,
            holder.address,
            id,
            amount,
          );
      });

      describe('reverts if', function () {
        it('mint is made to the zero address', async function () {
          await expect(
            instance.__mint(ethers.constants.AddressZero, 0, 0),
          ).to.be.revertedWithCustomError(
            instance,
            'ERC1155Base__MintToZeroAddress',
          );
        });
      });
    });

    describe('#_safeMint(address,uint256,uint256,bytes)', function () {
      it('increases balance of given token held by given account by given amount', async function () {
        let id = 0;
        let amount = 2;

        let initialBalance = await instance.callStatic.balanceOf(
          holder.address,
          id,
        );

        await instance.__safeMint(holder.address, id, amount);

        let finalBalance = await instance.callStatic.balanceOf(
          holder.address,
          id,
        );

        expect(finalBalance.sub(initialBalance)).to.equal(amount);
      });

      it('emits TransferSingle event', async function () {
        let id = 0;
        let amount = 2;

        await expect(instance.__safeMint(holder.address, id, amount))
          .to.emit(instance, 'TransferSingle')
          .withArgs(
            holder.address,
            ethers.constants.AddressZero,
            holder.address,
            id,
            amount,
          );
      });

      describe('reverts if', function () {
        it('mint is made to the zero address', async function () {
          await expect(
            instance.__safeMint(ethers.constants.AddressZero, 0, 0),
          ).to.be.revertedWithCustomError(
            instance,
            'ERC1155Base__MintToZeroAddress',
          );
        });

        it('mint is made to invalid receiver', async function () {
          await expect(
            instance.__safeMint(invalidReceiver, 0, 0),
          ).to.be.revertedWithCustomError(
            instance,
            'ERC1155Base__ERC1155ReceiverNotImplemented',
          );
        });
      });
    });

    describe('#_mintBatch(address,uint256[],uint256[],bytes)', function () {
      it('increases balances of given tokens held by given account by given amounts', async function () {
        let id = 0;
        let amount = 2;

        let initialBalance = await instance.callStatic.balanceOf(
          holder.address,
          id,
        );

        await instance.__mintBatch(holder.address, [id], [amount]);

        let finalBalance = await instance.callStatic.balanceOf(
          holder.address,
          id,
        );

        expect(finalBalance.sub(initialBalance)).to.equal(amount);
      });

      it('emits TransferBatch event', async function () {
        let id = 0;
        let amount = 2;

        await expect(instance.__mintBatch(holder.address, [id], [amount]))
          .to.emit(instance, 'TransferBatch')
          .withArgs(
            holder.address,
            ethers.constants.AddressZero,
            holder.address,
            [id],
            [amount],
          );
      });

      describe('reverts if', function () {
        it('mint is made to the zero address', async function () {
          await expect(
            instance.__mintBatch(ethers.constants.AddressZero, [], []),
          ).to.be.revertedWithCustomError(
            instance,
            'ERC1155Base__MintToZeroAddress',
          );
        });

        it('input array lengths do not match', async function () {
          await expect(
            instance.__mintBatch(holder.address, [0], []),
          ).to.be.revertedWithCustomError(
            instance,
            'ERC1155Base__ArrayLengthMismatch',
          );
        });
      });
    });

    describe('#_safeMintBatch(address,uint256[],uint256[],bytes)', function () {
      it('increases balances of given tokens held by given account by given amounts', async function () {
        let id = 0;
        let amount = 2;

        let initialBalance = await instance.callStatic.balanceOf(
          holder.address,
          id,
        );

        await instance.__safeMintBatch(holder.address, [id], [amount]);

        let finalBalance = await instance.callStatic.balanceOf(
          holder.address,
          id,
        );

        expect(finalBalance.sub(initialBalance)).to.equal(amount);
      });

      it('emits TransferBatch event', async function () {
        let id = 0;
        let amount = 2;

        await expect(instance.__safeMintBatch(holder.address, [id], [amount]))
          .to.emit(instance, 'TransferBatch')
          .withArgs(
            holder.address,
            ethers.constants.AddressZero,
            holder.address,
            [id],
            [amount],
          );
      });

      describe('reverts if', function () {
        it('mint is made to the zero address', async function () {
          await expect(
            instance.__safeMintBatch(ethers.constants.AddressZero, [], []),
          ).to.be.revertedWithCustomError(
            instance,
            'ERC1155Base__MintToZeroAddress',
          );
        });

        it('input array lengths do not match', async function () {
          await expect(
            instance.__safeMintBatch(holder.address, [0], []),
          ).to.be.revertedWithCustomError(
            instance,
            'ERC1155Base__ArrayLengthMismatch',
          );
        });

        it('mint is made to invalid receiver', async function () {
          await expect(
            instance.__safeMintBatch(instance.address, [], []),
          ).to.be.revertedWithCustomError(
            instance,
            'ERC1155Base__ERC1155ReceiverNotImplemented',
          );
        });
      });
    });

    describe('#_burn(address,uint256,uint256)', function () {
      it('decreases balance of given token held by given account by given amount', async function () {
        let id = 0;
        let amount = 2;

        await instance.__mint(holder.address, id, amount);

        let initialBalance = await instance.callStatic.balanceOf(
          holder.address,
          id,
        );

        await instance.__burn(holder.address, id, amount);

        let finalBalance = await instance.callStatic.balanceOf(
          holder.address,
          id,
        );

        expect(initialBalance.sub(finalBalance)).to.equal(amount);
      });

      it('emits TransferSingle event', async function () {
        let id = 0;
        let amount = 2;

        await instance.__mint(holder.address, id, amount);

        await expect(instance.__burn(holder.address, id, amount))
          .to.emit(instance, 'TransferSingle')
          .withArgs(
            holder.address,
            holder.address,
            ethers.constants.AddressZero,
            id,
            amount,
          );
      });

      describe('reverts if', function () {
        it('burn is made from the zero address', async function () {
          await expect(
            instance.__burn(ethers.constants.AddressZero, 0, 0),
          ).to.be.revertedWithCustomError(
            instance,
            'ERC1155Base__BurnFromZeroAddress',
          );
        });

        it('burn amount exceeds balance', async function () {
          await expect(
            instance.__burn(holder.address, 0, 1),
          ).to.be.revertedWithCustomError(
            instance,
            'ERC1155Base__BurnExceedsBalance',
          );
        });
      });
    });

    describe('#_burnBatch(address,uint256[],uint256[])', function () {
      it('decreases balances of given tokens held by given account by given amounts', async function () {
        let id = 0;
        let amount = 2;

        await instance.__mint(holder.address, id, amount);

        let initialBalance = await instance.callStatic.balanceOf(
          holder.address,
          id,
        );

        await instance.__burnBatch(holder.address, [id], [amount]);

        let finalBalance = await instance.callStatic.balanceOf(
          holder.address,
          id,
        );

        expect(initialBalance.sub(finalBalance)).to.equal(amount);
      });

      it('emits TransferBatch event', async function () {
        let id = 0;
        let amount = 2;

        await instance.__mintBatch(holder.address, [id], [amount]);

        await expect(instance.__burnBatch(holder.address, [id], [amount]))
          .to.emit(instance, 'TransferBatch')
          .withArgs(
            holder.address,
            holder.address,
            ethers.constants.AddressZero,
            [id],
            [amount],
          );
      });

      describe('reverts if', function () {
        it('burn is made from the zero address', async function () {
          await expect(
            instance.__burnBatch(ethers.constants.AddressZero, [], []),
          ).to.be.revertedWithCustomError(
            instance,
            'ERC1155Base__BurnFromZeroAddress',
          );
        });

        it('input array lengths do not match', async function () {
          await expect(
            instance.__burnBatch(holder.address, [0], []),
          ).to.be.revertedWithCustomError(
            instance,
            'ERC1155Base__ArrayLengthMismatch',
          );
        });

        it('burn amount exceeds balance', async function () {
          await expect(
            instance.__burnBatch(holder.address, [0], [1]),
          ).to.be.revertedWithCustomError(
            instance,
            'ERC1155Base__BurnExceedsBalance',
          );
        });
      });
    });

    describe('#_transfer(address,address,address,uint256,uint256,bytes)', function () {
      it('decreases balances of sender and increases balances of recipient by given amounts', async function () {
        let id = 0;
        let amount = 2;

        await instance.__mint(holder.address, id, amount);

        let initialSenderBalance = await instance.callStatic.balanceOf(
          holder.address,
          id,
        );

        let initialRecipientBalance = await instance.callStatic.balanceOf(
          recipient.address,
          id,
        );

        await instance.__transfer(
          instance.address,
          holder.address,
          recipient.address,
          id,
          amount,
          ethers.randomBytes(0),
        );

        let finalSenderBalance = await instance.callStatic.balanceOf(
          holder.address,
          id,
        );

        let finalRecipientBalance = await instance.callStatic.balanceOf(
          recipient.address,
          id,
        );

        expect(initialSenderBalance.sub(finalSenderBalance)).to.equal(amount);
        expect(finalRecipientBalance.sub(initialRecipientBalance)).to.equal(
          amount,
        );
      });

      it('emits TransferSingle event', async function () {
        let id = 0;
        let amount = 2;

        await instance.__mintBatch(holder.address, [id], [amount]);

        await expect(
          instance.__transfer(
            holder.address,
            holder.address,
            recipient.address,
            id,
            amount,
            ethers.randomBytes(0),
          ),
        )
          .to.emit(instance, 'TransferSingle')
          .withArgs(
            holder.address,
            holder.address,
            recipient.address,
            id,
            amount,
          );
      });

      describe('reverts if', function () {
        it('transfer is made to the zero address', async function () {
          await expect(
            instance.__transfer(
              instance.address,
              holder.address,
              ethers.constants.AddressZero,
<<<<<<< HEAD
              ethers.constants.Zero,
              ethers.constants.Zero,
              ethers.randomBytes(0),
=======
              0,
              0,
              ethers.utils.randomBytes(0),
>>>>>>> 46eab82f
            ),
          ).to.be.revertedWithCustomError(
            instance,
            'ERC1155Base__TransferToZeroAddress',
          );
        });

        it('transfer amount exceeds balance', async function () {
          await expect(
            instance.__transfer(
              instance.address,
              holder.address,
              recipient.address,
<<<<<<< HEAD
              ethers.constants.Zero,
              ethers.constants.One,
              ethers.randomBytes(0),
=======
              0,
              1,
              ethers.utils.randomBytes(0),
>>>>>>> 46eab82f
            ),
          ).to.be.revertedWithCustomError(
            instance,
            'ERC1155Base__TransferExceedsBalance',
          );
        });
      });
    });

    describe('#_safeTransfer(address,address,address,uint256,uint256,bytes)', function () {
      it('decreases balances of sender and increases balances of recipient by given amounts', async function () {
        let id = 0;
        let amount = 2;

        await instance.__mint(holder.address, id, amount);

        let initialSenderBalance = await instance.callStatic.balanceOf(
          holder.address,
          id,
        );

        let initialRecipientBalance = await instance.callStatic.balanceOf(
          recipient.address,
          id,
        );

        await instance.__safeTransfer(
          instance.address,
          holder.address,
          recipient.address,
          id,
          amount,
          ethers.randomBytes(0),
        );

        let finalSenderBalance = await instance.callStatic.balanceOf(
          holder.address,
          id,
        );

        let finalRecipientBalance = await instance.callStatic.balanceOf(
          recipient.address,
          id,
        );

        expect(initialSenderBalance.sub(finalSenderBalance)).to.equal(amount);
        expect(finalRecipientBalance.sub(initialRecipientBalance)).to.equal(
          amount,
        );
      });

      it('emits TransferSingle event', async function () {
        let id = 0;
        let amount = 2;

        await instance.__mintBatch(holder.address, [id], [amount]);

        await expect(
          instance.__safeTransfer(
            holder.address,
            holder.address,
            recipient.address,
            id,
            amount,
            ethers.randomBytes(0),
          ),
        )
          .to.emit(instance, 'TransferSingle')
          .withArgs(
            holder.address,
            holder.address,
            recipient.address,
            id,
            amount,
          );
      });

      describe('reverts if', function () {
        it('transfer is made to the zero address', async function () {
          await expect(
            instance.__safeTransfer(
              instance.address,
              holder.address,
              ethers.constants.AddressZero,
<<<<<<< HEAD
              ethers.constants.Zero,
              ethers.constants.Zero,
              ethers.randomBytes(0),
=======
              0,
              0,
              ethers.utils.randomBytes(0),
>>>>>>> 46eab82f
            ),
          ).to.be.revertedWithCustomError(
            instance,
            'ERC1155Base__TransferToZeroAddress',
          );
        });

        it('transfer amount exceeds balance', async function () {
          await expect(
            instance.__safeTransfer(
              instance.address,
              holder.address,
              recipient.address,
<<<<<<< HEAD
              ethers.constants.Zero,
              ethers.constants.One,
              ethers.randomBytes(0),
=======
              0,
              1,
              ethers.utils.randomBytes(0),
>>>>>>> 46eab82f
            ),
          ).to.be.revertedWithCustomError(
            instance,
            'ERC1155Base__TransferExceedsBalance',
          );
        });

        it('transfer is made to invalid receiver', async function () {
          await expect(
            instance.__safeTransfer(
              instance.address,
              holder.address,
              invalidReceiver,
<<<<<<< HEAD
              ethers.constants.Zero,
              ethers.constants.Zero,
              ethers.randomBytes(0),
=======
              0,
              0,
              ethers.utils.randomBytes(0),
>>>>>>> 46eab82f
            ),
          ).to.be.revertedWithCustomError(
            instance,
            'ERC1155Base__ERC1155ReceiverNotImplemented',
          );
        });
      });
    });

    describe('#_transferBatch(address,address,address,uint256[],uint256[],bytes)', function () {
      it('decreases balances of sender and increases balances of recipient by given amounts', async function () {
        let id = 0;
        let amount = 2;

        await instance.__mint(holder.address, id, amount);

        let initialSenderBalance = await instance.callStatic.balanceOf(
          holder.address,
          id,
        );

        let initialRecipientBalance = await instance.callStatic.balanceOf(
          recipient.address,
          id,
        );

        await instance.__transferBatch(
          instance.address,
          holder.address,
          recipient.address,
          [id],
          [amount],
          ethers.randomBytes(0),
        );

        let finalSenderBalance = await instance.callStatic.balanceOf(
          holder.address,
          id,
        );

        let finalRecipientBalance = await instance.callStatic.balanceOf(
          recipient.address,
          id,
        );

        expect(initialSenderBalance.sub(finalSenderBalance)).to.equal(amount);
        expect(finalRecipientBalance.sub(initialRecipientBalance)).to.equal(
          amount,
        );
      });

      it('emits TransferBatch event', async function () {
        let id = 0;
        let amount = 2;

        await instance.__mintBatch(holder.address, [id], [amount]);

        await expect(
          instance.__transferBatch(
            holder.address,
            holder.address,
            recipient.address,
            [id],
            [amount],
            ethers.randomBytes(0),
          ),
        )
          .to.emit(instance, 'TransferBatch')
          .withArgs(
            holder.address,
            holder.address,
            recipient.address,
            [id],
            [amount],
          );
      });

      describe('reverts if', function () {
        it('transfer is made to the zero address', async function () {
          await expect(
            instance.__transferBatch(
              instance.address,
              holder.address,
              ethers.constants.AddressZero,
              [],
              [],
              ethers.randomBytes(0),
            ),
          ).to.be.revertedWithCustomError(
            instance,
            'ERC1155Base__TransferToZeroAddress',
          );
        });

        it('input array lengths do not match', async function () {
          await expect(
            instance.__transferBatch(
              instance.address,
              holder.address,
              recipient.address,
              [0],
              [],
              ethers.randomBytes(0),
            ),
          ).to.be.revertedWithCustomError(
            instance,
            'ERC1155Base__ArrayLengthMismatch',
          );
        });

        it('transfer amount exceeds balance', async function () {
          await expect(
            instance.__transferBatch(
              instance.address,
              holder.address,
              recipient.address,
<<<<<<< HEAD
              [ethers.constants.Zero],
              [ethers.constants.One],
              ethers.randomBytes(0),
=======
              [0],
              [1],
              ethers.utils.randomBytes(0),
>>>>>>> 46eab82f
            ),
          ).to.be.revertedWithCustomError(
            instance,
            'ERC1155Base__TransferExceedsBalance',
          );
        });
      });
    });

    describe('#_safeTransferBatch(address,address,address,uint256[],uint256[],bytes)', function () {
      it('decreases balances of sender and increases balances of recipient by given amounts', async function () {
        let id = 0;
        let amount = 2;

        await instance.__mint(holder.address, id, amount);

        let initialSenderBalance = await instance.callStatic.balanceOf(
          holder.address,
          id,
        );

        let initialRecipientBalance = await instance.callStatic.balanceOf(
          recipient.address,
          id,
        );

        await instance.__safeTransferBatch(
          instance.address,
          holder.address,
          recipient.address,
          [id],
          [amount],
          ethers.randomBytes(0),
        );

        let finalSenderBalance = await instance.callStatic.balanceOf(
          holder.address,
          id,
        );

        let finalRecipientBalance = await instance.callStatic.balanceOf(
          recipient.address,
          id,
        );

        expect(initialSenderBalance.sub(finalSenderBalance)).to.equal(amount);
        expect(finalRecipientBalance.sub(initialRecipientBalance)).to.equal(
          amount,
        );
      });

      it('emits TransferBatch event', async function () {
        let id = 0;
        let amount = 2;

        await instance.__mintBatch(holder.address, [id], [amount]);

        await expect(
          instance.__safeTransferBatch(
            holder.address,
            holder.address,
            recipient.address,
            [id],
            [amount],
            ethers.randomBytes(0),
          ),
        )
          .to.emit(instance, 'TransferBatch')
          .withArgs(
            holder.address,
            holder.address,
            recipient.address,
            [id],
            [amount],
          );
      });

      describe('reverts if', function () {
        it('transfer is made to the zero address', async function () {
          await expect(
            instance.__safeTransferBatch(
              instance.address,
              holder.address,
              ethers.constants.AddressZero,
              [],
              [],
              ethers.randomBytes(0),
            ),
          ).to.be.revertedWithCustomError(
            instance,
            'ERC1155Base__TransferToZeroAddress',
          );
        });

        it('input array lengths do not match', async function () {
          await expect(
            instance.__safeTransferBatch(
              instance.address,
              holder.address,
              recipient.address,
              [0],
              [],
              ethers.randomBytes(0),
            ),
          ).to.be.revertedWithCustomError(
            instance,
            'ERC1155Base__ArrayLengthMismatch',
          );
        });

        it('transfer amount exceeds balance', async function () {
          await expect(
            instance.__safeTransferBatch(
              instance.address,
              holder.address,
              recipient.address,
<<<<<<< HEAD
              [ethers.constants.Zero],
              [ethers.constants.One],
              ethers.randomBytes(0),
=======
              [0],
              [1],
              ethers.utils.randomBytes(0),
>>>>>>> 46eab82f
            ),
          ).to.be.revertedWithCustomError(
            instance,
            'ERC1155Base__TransferExceedsBalance',
          );
        });

        it('transfer is made to invalid receiver', async function () {
          await expect(
            instance.__safeTransferBatch(
              instance.address,
              holder.address,
              invalidReceiver,
              [],
              [],
              ethers.randomBytes(0),
            ),
          ).to.be.revertedWithCustomError(
            instance,
            'ERC1155Base__ERC1155ReceiverNotImplemented',
          );
        });
      });
    });

    describe('#_beforeTokenTransfer(address,address,address,uint256[],uint256[],bytes)', function () {
      it('todo');
    });
  });
});<|MERGE_RESOLUTION|>--- conflicted
+++ resolved
@@ -463,15 +463,9 @@
               instance.address,
               holder.address,
               ethers.constants.AddressZero,
-<<<<<<< HEAD
-              ethers.constants.Zero,
-              ethers.constants.Zero,
-              ethers.randomBytes(0),
-=======
               0,
               0,
-              ethers.utils.randomBytes(0),
->>>>>>> 46eab82f
+              ethers.randomBytes(0),
             ),
           ).to.be.revertedWithCustomError(
             instance,
@@ -485,15 +479,9 @@
               instance.address,
               holder.address,
               recipient.address,
-<<<<<<< HEAD
-              ethers.constants.Zero,
-              ethers.constants.One,
-              ethers.randomBytes(0),
-=======
               0,
               1,
-              ethers.utils.randomBytes(0),
->>>>>>> 46eab82f
+              ethers.randomBytes(0),
             ),
           ).to.be.revertedWithCustomError(
             instance,
@@ -578,15 +566,9 @@
               instance.address,
               holder.address,
               ethers.constants.AddressZero,
-<<<<<<< HEAD
-              ethers.constants.Zero,
-              ethers.constants.Zero,
-              ethers.randomBytes(0),
-=======
               0,
               0,
-              ethers.utils.randomBytes(0),
->>>>>>> 46eab82f
+              ethers.randomBytes(0),
             ),
           ).to.be.revertedWithCustomError(
             instance,
@@ -600,15 +582,9 @@
               instance.address,
               holder.address,
               recipient.address,
-<<<<<<< HEAD
-              ethers.constants.Zero,
-              ethers.constants.One,
-              ethers.randomBytes(0),
-=======
               0,
               1,
-              ethers.utils.randomBytes(0),
->>>>>>> 46eab82f
+              ethers.randomBytes(0),
             ),
           ).to.be.revertedWithCustomError(
             instance,
@@ -622,15 +598,9 @@
               instance.address,
               holder.address,
               invalidReceiver,
-<<<<<<< HEAD
-              ethers.constants.Zero,
-              ethers.constants.Zero,
-              ethers.randomBytes(0),
-=======
               0,
               0,
-              ethers.utils.randomBytes(0),
->>>>>>> 46eab82f
+              ethers.randomBytes(0),
             ),
           ).to.be.revertedWithCustomError(
             instance,
@@ -747,15 +717,9 @@
               instance.address,
               holder.address,
               recipient.address,
-<<<<<<< HEAD
-              [ethers.constants.Zero],
-              [ethers.constants.One],
-              ethers.randomBytes(0),
-=======
               [0],
               [1],
-              ethers.utils.randomBytes(0),
->>>>>>> 46eab82f
+              ethers.randomBytes(0),
             ),
           ).to.be.revertedWithCustomError(
             instance,
@@ -872,15 +836,9 @@
               instance.address,
               holder.address,
               recipient.address,
-<<<<<<< HEAD
-              [ethers.constants.Zero],
-              [ethers.constants.One],
-              ethers.randomBytes(0),
-=======
               [0],
               [1],
-              ethers.utils.randomBytes(0),
->>>>>>> 46eab82f
+              ethers.randomBytes(0),
             ),
           ).to.be.revertedWithCustomError(
             instance,
