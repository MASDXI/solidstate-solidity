import { deployMockContract } from '@ethereum-waffle/mock-contract';
import { SignerWithAddress } from '@nomiclabs/hardhat-ethers/signers';
import {
  AddressUtilsMock,
  AddressUtilsMock__factory,
} from '@solidstate/typechain-types';
import { expect } from 'chai';
import { BytesLike, BigNumber } from 'ethers';
import { ethers } from 'hardhat';

describe('AddressUtils', async () => {
  let instance: AddressUtilsMock;
  let deployer: SignerWithAddress;

  beforeEach(async () => {
    [deployer] = await ethers.getSigners();
    instance = await new AddressUtilsMock__factory(deployer).deploy();
  });

  describe('__internal', () => {
    describe('#toString(address)', () => {
      it('returns a string from an address', async () => {
        expect(
          ethers.getAddress(
            await instance['toString(address)'](deployer.address),
          ),
        ).to.eq(deployer.address);
      });
    });

    describe('#isContract(address)', () => {
      it('returns true when an address is a contract', async () => {
        expect(await instance.isContract(instance.address)).to.be.true;
      });

      it('returns false when an address is not a contract', async () => {
        expect(await instance.isContract(deployer.address)).to.be.false;
      });
    });

    describe('#sendValue(address,uint256)', () => {
      it('transfers given value to given address', async () => {
        const value = BigNumber.from(2);

        await ethers.provider.send('hardhat_setBalance', [
          instance.address,
          ethers.hexStripZeros(value.toHexString()),
        ]);

        const target = deployer;

        await expect(() =>
          instance.connect(deployer).sendValue(target.address, value),
        ).to.changeEtherBalances([instance, target], [-value, value]);
      });

      describe('reverts if', () => {
        it('target contract rejects transfer', async () => {
          const value = BigNumber.from(2);

          await ethers.provider.send('hardhat_setBalance', [
            instance.address,
            ethers.hexStripZeros(value.toHexString()),
          ]);

          const mock = await deployMockContract(deployer, []);

          await expect(
            instance.connect(deployer).sendValue(mock.address, value),
          ).to.be.revertedWithCustomError(
            instance,
            'AddressUtils__SendValueFailed',
          );
        });
      });
    });

    describe('#functionCall(address,bytes)', () => {
      it('returns the bytes representation of the return value of the target function', async () => {
        const mock = await deployMockContract(deployer, [
          'function fn() external returns (bool)',
        ]);

        await mock.mock.fn.returns(true);

        const target = mock.address;
        const { data } = (await mock.populateTransaction.fn()) as {
          data: BytesLike;
        };

        expect(
          await instance
            .connect(deployer)
            .callStatic['functionCall(address,bytes)'](target, data),
<<<<<<< HEAD
        ).to.equal(ethers.hexZeroPad(ethers.hexlify(ethers.constants.One), 32));
=======
        ).to.equal(ethers.utils.hexZeroPad(ethers.utils.hexlify(1), 32));
>>>>>>> 46eab82f
      });

      describe('reverts if', () => {
        it('target is not a contract', async () => {
          await expect(
            instance['functionCall(address,bytes)'](
              ethers.constants.AddressZero,
              '0x',
            ),
          ).to.be.revertedWithCustomError(
            instance,
            'AddressUtils__NotContract',
          );
        });

        it('target contract reverts, with target contract error message', async () => {
          const revertReason = 'REVERT_REASON';

          const mock = await deployMockContract(deployer, [
            'function fn () external payable returns (bool)',
          ]);

          await mock.mock.fn.revertsWithReason(revertReason);

          const target = mock.address;
          const { data } = (await mock.populateTransaction.fn()) as {
            data: BytesLike;
          };

          await expect(
            instance
              .connect(deployer)
              ['functionCall(address,bytes)'](target, data),
          ).to.be.revertedWith(revertReason);
        });

        it('target contract reverts, with default error message', async () => {
          await expect(
            instance
              .connect(deployer)
              ['functionCall(address,bytes)'](instance.address, '0x'),
          ).to.be.revertedWith('AddressUtils: failed low-level call');
        });
      });
    });

    describe('#functionCall(address,bytes,string)', () => {
      it('returns the bytes representation of the return value of the target function', async () => {
        const mock = await deployMockContract(deployer, [
          'function fn () external payable returns (bool)',
        ]);
        const revertReason = 'REVERT_REASON';

        await mock.mock.fn.returns(true);

        const target = mock.address;
        const { data } = (await mock.populateTransaction.fn()) as {
          data: BytesLike;
        };

        expect(
          await instance
            .connect(deployer)
            .callStatic['functionCall(address,bytes,string)'](
              target,
              data,
              revertReason,
            ),
<<<<<<< HEAD
        ).to.equal(ethers.hexZeroPad(ethers.hexlify(ethers.constants.One), 32));
=======
        ).to.equal(ethers.utils.hexZeroPad(ethers.utils.hexlify(1), 32));
>>>>>>> 46eab82f
      });

      describe('reverts if', () => {
        it('target is not a contract', async () => {
          await expect(
            instance['functionCall(address,bytes,string)'](
              ethers.constants.AddressZero,
              '0x',
              '',
            ),
          ).to.be.revertedWithCustomError(
            instance,
            'AddressUtils__NotContract',
          );
        });

        it('target contract reverts, with target contract error message', async () => {
          const revertReason = 'REVERT_REASON';

          const mock = await deployMockContract(deployer, [
            'function fn () external payable returns (bool)',
          ]);

          await mock.mock.fn.revertsWithReason(revertReason);

          const target = mock.address;
          const { data } = (await mock.populateTransaction.fn()) as {
            data: BytesLike;
          };

          await expect(
            instance
              .connect(deployer)
              ['functionCall(address,bytes,string)'](target, data, ''),
          ).to.be.revertedWith(revertReason);
        });

        it('target contract reverts, with provided error message', async () => {
          const revertReason = 'REVERT_REASON';

          await expect(
            instance
              .connect(deployer)
              ['functionCall(address,bytes,string)'](
                instance.address,
                '0x',
                revertReason,
              ),
          ).to.be.revertedWith(revertReason);
        });
      });
    });

    describe('#functionCallWithValue(address,bytes,uint256)', () => {
      it('returns the bytes representation of the return value of the target function', async () => {
        const mock = await deployMockContract(deployer, [
          'function fn () external payable returns (bool)',
        ]);

        await mock.mock.fn.returns(true);

        const target = mock.address;
        const { data } = (await mock.populateTransaction.fn()) as {
          data: BytesLike;
        };

        expect(
          await instance
            .connect(deployer)
            .callStatic['functionCallWithValue(address,bytes,uint256)'](
              target,
              data,
              0,
            ),
<<<<<<< HEAD
        ).to.equal(ethers.hexZeroPad(ethers.hexlify(ethers.constants.One), 32));
=======
        ).to.equal(ethers.utils.hexZeroPad(ethers.utils.hexlify(1), 32));
>>>>>>> 46eab82f
      });

      it('transfers given value to target contract', async () => {
        const value = BigNumber.from(2);

        await ethers.provider.send('hardhat_setBalance', [
          instance.address,
          ethers.hexStripZeros(value.toHexString()),
        ]);

        const mock = await deployMockContract(deployer, [
          'function fn () external payable returns (bool)',
        ]);

        await mock.mock.fn.returns(true);

        const target = mock.address;
        const mocked = await mock.populateTransaction.fn();
        const data = mocked.data as BytesLike;

        await expect(() =>
          instance
            .connect(deployer)
            ['functionCallWithValue(address,bytes,uint256)'](
              target,
              data,
              value,
            ),
        ).to.changeEtherBalances([instance, mock], [-value, value]);
      });

      describe('reverts if', () => {
        it('target is not a contract', async () => {
          await expect(
            instance['functionCallWithValue(address,bytes,uint256)'](
              ethers.constants.AddressZero,
              '0x',
              0,
            ),
          ).to.be.revertedWithCustomError(
            instance,
            'AddressUtils__NotContract',
          );
        });

        it('contract balance is insufficient for the call', async () => {
          await expect(
            instance
              .connect(deployer)
              ['functionCallWithValue(address,bytes,uint256)'](
                instance.address,
                '0x',
                1,
              ),
          ).to.be.revertedWithCustomError(
            instance,
            'AddressUtils__InsufficientBalance',
          );
        });

        it('target function is not payable and value is included', async () => {
          const value = BigNumber.from(2);

          await ethers.provider.send('hardhat_setBalance', [
            instance.address,
            ethers.hexStripZeros(value.toHexString()),
          ]);

          const targetContract = await new AddressUtilsMock__factory(
            deployer,
          ).deploy();

          const target = targetContract.address;

          // the sendValue function is used as a transaction target because it is itself nonpayable

          const { data } = (await targetContract.populateTransaction.sendValue(
            ethers.constants.AddressZero,
            0,
          )) as { data: BytesLike };

          await expect(
            instance
              .connect(deployer)
              ['functionCallWithValue(address,bytes,uint256)'](
                target,
                data,
                value,
              ),
          ).to.be.revertedWith(
            'AddressUtils: failed low-level call with value',
          );
        });

        it('target contract reverts, with target contract error message', async () => {
          const revertReason = 'REVERT_REASON';

          const mock = await deployMockContract(deployer, [
            'function fn () external payable returns (bool)',
          ]);

          await mock.mock.fn.revertsWithReason(revertReason);

          const target = mock.address;
          const { data } = (await mock.populateTransaction.fn()) as {
            data: BytesLike;
          };

          await expect(
            instance
              .connect(deployer)
              ['functionCallWithValue(address,bytes,uint256)'](target, data, 0),
          ).to.be.revertedWith(revertReason);
        });

        it('target contract reverts, with default error message', async () => {
          await expect(
            instance
              .connect(deployer)
              ['functionCallWithValue(address,bytes,uint256)'](
                instance.address,
                '0x',
                0,
              ),
          ).to.be.revertedWith(
            'AddressUtils: failed low-level call with value',
          );
        });
      });
    });

    describe('#functionCallWithValue(address,bytes,uint256,string)', () => {
      it('returns the bytes representation of the return value of the target function', async () => {
        const mock = await deployMockContract(deployer, [
          'function fn () external payable returns (bool)',
        ]);

        await mock.mock.fn.returns(true);

        const target = mock.address;
        const { data } = (await mock.populateTransaction.fn()) as {
          data: BytesLike;
        };

        expect(
          await instance
            .connect(deployer)
            .callStatic['functionCallWithValue(address,bytes,uint256,string)'](
              target,
              data,
              0,
              '',
            ),
<<<<<<< HEAD
        ).to.equal(ethers.hexZeroPad(ethers.hexlify(ethers.constants.One), 32));
=======
        ).to.equal(ethers.utils.hexZeroPad(ethers.utils.hexlify(1), 32));
>>>>>>> 46eab82f
      });

      it('transfers given value to target contract', async () => {
        const value = BigNumber.from(2);

        await ethers.provider.send('hardhat_setBalance', [
          instance.address,
          ethers.hexStripZeros(value.toHexString()),
        ]);

        const mock = await deployMockContract(deployer, [
          'function fn () external payable returns (bool)',
        ]);

        await mock.mock.fn.returns(true);

        const target = mock.address;
        const { data } = (await mock.populateTransaction.fn()) as {
          data: BytesLike;
        };

        await expect(() =>
          instance
            .connect(deployer)
            ['functionCallWithValue(address,bytes,uint256,string)'](
              target,
              data,
              value,
              '',
            ),
        ).to.changeEtherBalances([instance, mock], [-value, value]);
      });

      describe('reverts if', () => {
        it('target is not a contract', async () => {
          await expect(
            instance['functionCallWithValue(address,bytes,uint256,string)'](
              ethers.constants.AddressZero,
              '0x',
              0,
              '',
            ),
          ).to.be.revertedWithCustomError(
            instance,
            'AddressUtils__NotContract',
          );
        });

        it('contract balance is insufficient for the call', async () => {
          await expect(
            instance
              .connect(deployer)
              ['functionCallWithValue(address,bytes,uint256,string)'](
                instance.address,
                '0x',
                1,
                '',
              ),
          ).to.be.revertedWithCustomError(
            instance,
            'AddressUtils__InsufficientBalance',
          );
        });

        it('target function is not payable and value is included', async () => {
          const value = BigNumber.from(2);
          const revertReason = 'REVERT_REASON';

          await ethers.provider.send('hardhat_setBalance', [
            instance.address,
            ethers.hexStripZeros(value.toHexString()),
          ]);

          const targetContract = await new AddressUtilsMock__factory(
            deployer,
          ).deploy();

          const target = targetContract.address;

          // the sendValue function is used as a transaction target because it is itself nonpayable

          const { data } = (await targetContract.populateTransaction.sendValue(
            ethers.constants.AddressZero,
            0,
          )) as { data: BytesLike };

          await expect(
            instance
              .connect(deployer)
              ['functionCallWithValue(address,bytes,uint256,string)'](
                target,
                data,
                value,
                revertReason,
              ),
          ).to.be.revertedWith(revertReason);
        });

        it('target contract reverts, with target contract error message', async () => {
          const revertReason = 'REVERT_REASON';

          const mock = await deployMockContract(deployer, [
            'function fn () external payable returns (bool)',
          ]);

          await mock.mock.fn.revertsWithReason(revertReason);

          const target = mock.address;
          const { data } = (await mock.populateTransaction.fn()) as {
            data: BytesLike;
          };

          await expect(
            instance
              .connect(deployer)
              ['functionCallWithValue(address,bytes,uint256,string)'](
                target,
                data,
                0,
                '',
              ),
          ).to.be.revertedWith(revertReason);
        });

        it('target contract reverts, with provided error message', async () => {
          const revertReason = 'REVERT_REASON';

          await expect(
            instance
              .connect(deployer)
              ['functionCallWithValue(address,bytes,uint256,string)'](
                instance.address,
                '0x',
                0,
                revertReason,
              ),
          ).to.be.revertedWith(revertReason);
        });
      });
    });
  });
});<|MERGE_RESOLUTION|>--- conflicted
+++ resolved
@@ -92,11 +92,7 @@
           await instance
             .connect(deployer)
             .callStatic['functionCall(address,bytes)'](target, data),
-<<<<<<< HEAD
-        ).to.equal(ethers.hexZeroPad(ethers.hexlify(ethers.constants.One), 32));
-=======
-        ).to.equal(ethers.utils.hexZeroPad(ethers.utils.hexlify(1), 32));
->>>>>>> 46eab82f
+        ).to.equal(ethers.hexZeroPad(ethers.hexlify(1), 32));
       });
 
       describe('reverts if', () => {
@@ -165,11 +161,7 @@
               data,
               revertReason,
             ),
-<<<<<<< HEAD
-        ).to.equal(ethers.hexZeroPad(ethers.hexlify(ethers.constants.One), 32));
-=======
-        ).to.equal(ethers.utils.hexZeroPad(ethers.utils.hexlify(1), 32));
->>>>>>> 46eab82f
+        ).to.equal(ethers.hexZeroPad(ethers.hexlify(1), 32));
       });
 
       describe('reverts if', () => {
@@ -244,11 +236,7 @@
               data,
               0,
             ),
-<<<<<<< HEAD
-        ).to.equal(ethers.hexZeroPad(ethers.hexlify(ethers.constants.One), 32));
-=======
-        ).to.equal(ethers.utils.hexZeroPad(ethers.utils.hexlify(1), 32));
->>>>>>> 46eab82f
+        ).to.equal(ethers.hexZeroPad(ethers.hexlify(1), 32));
       });
 
       it('transfers given value to target contract', async () => {
@@ -402,11 +390,7 @@
               0,
               '',
             ),
-<<<<<<< HEAD
-        ).to.equal(ethers.hexZeroPad(ethers.hexlify(ethers.constants.One), 32));
-=======
-        ).to.equal(ethers.utils.hexZeroPad(ethers.utils.hexlify(1), 32));
->>>>>>> 46eab82f
+        ).to.equal(ethers.hexZeroPad(ethers.hexlify(1), 32));
       });
 
       it('transfers given value to target contract', async () => {
