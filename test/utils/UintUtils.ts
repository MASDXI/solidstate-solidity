import { PANIC_CODES } from '@nomicfoundation/hardhat-chai-matchers/panic';
import {
  UintUtilsMock,
  UintUtilsMock__factory,
} from '@solidstate/typechain-types';
import { expect } from 'chai';
import { ethers } from 'hardhat';

describe('UintUtils', () => {
  let instance: UintUtilsMock;
  const values = [
    0n,
    1n,
    0b10 - 1,
    0b10,
    0o10 - 1,
    0o10,
    10 - 1,
    10,
    0x10,
    0x10 - 1,
    1000n,
    85746201361230n,
    BigInt(ethers.MaxUint256),
  ];

  beforeEach(async () => {
    const [deployer] = await ethers.getSigners();
    instance = await new UintUtilsMock__factory(deployer).deploy();
  });

  describe('__internal', () => {
    describe('#add(uint256,int256)', () => {
      it('adds unsigned and signed integers', async () => {
        expect(await instance.add.staticCall(1, 1)).to.equal(2);
        expect(await instance.add.staticCall(1, -1)).to.equal(0);
      });

      describe('reverts if', () => {
        it('signed integer is negative and has absolute value greater than unsigned integer', async () => {
          await expect(instance.add.staticCall(0, -1)).to.be.revertedWithPanic(
            PANIC_CODES.ARITHMETIC_UNDER_OR_OVERFLOW,
          );
        });
      });
    });

    describe('#sub(uint256,int256)', () => {
      it('subtracts unsigned and signed integers', async () => {
        expect(await instance.sub.staticCall(1, 1)).to.equal(0);
        expect(await instance.sub.staticCall(1, -1)).to.equal(2);
      });

      describe('reverts if', () => {
        it('signed integer is negative and has absolute value greater than unsigned integer', async () => {
          await expect(instance.sub.staticCall(0, 1)).to.be.revertedWithPanic(
            PANIC_CODES.ARITHMETIC_UNDER_OR_OVERFLOW,
          );
        });
      });
    });

<<<<<<< HEAD
    describe('#toString(uint256,uint256)', function () {
      it('returns 0 if input is 0', async () => {
        for (let radix = 2; radix <= 36; radix++) {
          expect(
            await instance['toString(uint256,uint256)'].staticCall(0n, radix),
          ).to.equal('0');
        }
      });

      it('returns string representation of number in given radix up to 36', async () => {
        for (let radix = 2; radix <= 36; radix++) {
          for (let i = 0; i < 12; i++) {
            const value = BigInt(i);
            const string = value.toString(radix);

            expect(
              await instance['toString(uint256,uint256)'].staticCall(
                value,
                radix,
              ),
            ).to.equal(string);
          }

          expect(
            await instance['toString(uint256,uint256)'].staticCall(
              ethers.MaxUint256,
              radix,
            ),
          ).to.equal(ethers.MaxUint256.toString(radix));
        }
      });

      describe('reverts if', () => {
        it('radix is 0', async () => {
          await expect(
            instance['toString(uint256,uint256)'].staticCall(0n, 0n),
          ).to.be.revertedWithCustomError(instance, 'UintUtils__InvalidBase');

          await expect(
            instance['toString(uint256,uint256)'].staticCall(1n, 0n),
          ).to.be.revertedWithCustomError(instance, 'UintUtils__InvalidBase');
        });

        it('radix is 1', async () => {
          await expect(
            instance['toString(uint256,uint256)'].staticCall(0n, 1n),
          ).to.be.revertedWithCustomError(instance, 'UintUtils__InvalidBase');

          await expect(
            instance['toString(uint256,uint256)'].staticCall(1n, 1n),
          ).to.be.revertedWithCustomError(instance, 'UintUtils__InvalidBase');
        });

        it('radix is greater than 36', async () => {
          await expect(
            instance['toString(uint256,uint256)'].staticCall(0n, 37n),
          ).to.be.revertedWithCustomError(instance, 'UintUtils__InvalidBase');

          await expect(
            instance['toString(uint256,uint256)'].staticCall(1n, 37n),
          ).to.be.revertedWithCustomError(instance, 'UintUtils__InvalidBase');
        });
      });
    });

    describe('#toString(uint256,uint256,uint256)', function () {
      it('returns empty string if input is 0 and length is 0', async () => {
        for (let radix = 2; radix <= 36; radix++) {
          expect(
            await instance['toString(uint256,uint256,uint256)'].staticCall(
              0n,
              radix,
              0n,
            ),
          ).to.equal('');
        }
      });

      it('returns string representation of number in given radix up to 36', async () => {
        for (let radix = 2; radix <= 36; radix++) {
          for (let value of values) {
            const string = value.toString(radix);
            const length = string.length;

            const result = await instance[
              'toString(uint256,uint256,uint256)'
            ].staticCall(value, radix, length);

            expect(result).to.equal(string);
          }
        }
      });

      it('returns string with specified zero padding', async () => {
        for (let radix = 2; radix <= 36; radix++) {
          const value = 1;
          const length = 100;

          const result = await instance[
            'toString(uint256,uint256,uint256)'
          ].staticCall(value, radix, length);

          expect(result).to.have.length.of(length);
        }
      });

      describe('reverts if', () => {
        it('radix is 0', async () => {
          await expect(
            instance['toString(uint256,uint256,uint256)'].staticCall(
              0n,
              0n,
              0n,
            ),
          ).to.be.revertedWithCustomError(instance, 'UintUtils__InvalidBase');

          await expect(
            instance['toString(uint256,uint256,uint256)'].staticCall(
              1n,
              0n,
              0n,
            ),
          ).to.be.revertedWithCustomError(instance, 'UintUtils__InvalidBase');
        });

        it('radix is 1', async () => {
          await expect(
            instance['toString(uint256,uint256,uint256)'].staticCall(
              0n,
              1n,
              0n,
            ),
          ).to.be.revertedWithCustomError(instance, 'UintUtils__InvalidBase');

          await expect(
            instance['toString(uint256,uint256,uint256)'].staticCall(
              1n,
              1n,
              0n,
            ),
          ).to.be.revertedWithCustomError(instance, 'UintUtils__InvalidBase');
        });

        it('radix is greater than 36', async () => {
          await expect(
            instance['toString(uint256,uint256,uint256)'].staticCall(
              0n,
              37n,
              0n,
            ),
          ).to.be.revertedWithCustomError(instance, 'UintUtils__InvalidBase');

          await expect(
            instance['toString(uint256,uint256,uint256)'].staticCall(
              1n,
              37n,
              0n,
            ),
          ).to.be.revertedWithCustomError(instance, 'UintUtils__InvalidBase');
        });
      });

      it('padding is insufficient', async () => {
        for (let radix = 2; radix <= 10; radix++) {
          await expect(
            instance['toString(uint256,uint256,uint256)'].staticCall(
              1n,
              radix,
              0n,
            ),
          ).to.be.revertedWithCustomError(
            instance,
            'UintUtils__InsufficientPadding',
          );

          await expect(
            instance['toString(uint256,uint256,uint256)'].staticCall(
              radix,
              radix,
              1n,
            ),
          ).to.be.revertedWithCustomError(
            instance,
            'UintUtils__InsufficientPadding',
          );
        }
      });
    });

    describe('#toBinString(uint256)', function () {
      it('returns 0b0 if input is 0', async () => {
        expect(await instance['toBinString(uint256)'].staticCall(0n)).to.equal(
          '0b0',
        );
      });

      it('returns binary string representation of a number', async () => {
        for (const value of values) {
          expect(
            await instance['toBinString(uint256)'].staticCall(value),
          ).to.equal(`0b${value.toString(2)}`);
        }
      });
    });

    describe('#toBinString(uint256,uint256)', function () {
      it('returns empty 0b-prefixed string if input is 0 and length is 0', async () => {
        expect(
          await instance['toBinString(uint256,uint256)'].staticCall(0n, 0n),
        ).to.equal('0b');
      });

      it('returns 0b-prefixed binary string representation of a number', async () => {
        for (let value of values) {
          const string = `0b${value.toString(2)}`;
          const length = string.length - 2;

          const result = await instance[
            'toBinString(uint256,uint256)'
          ].staticCall(value, length);

          expect(result).to.equal(string);
        }
      });

      it('returns string with specified zero padding', async () => {
        const value = 1;
        const length = 100;

        const result = await instance[
          'toBinString(uint256,uint256)'
        ].staticCall(value, length);

        expect(result).to.have.length.of(length + 2);
      });

      describe('reverts if', () => {
        it('padding is insufficient', async () => {
          await expect(
            instance['toBinString(uint256,uint256)'].staticCall(0b1, 0n),
          ).to.be.revertedWithCustomError(
            instance,
            'UintUtils__InsufficientPadding',
          );

          await expect(
            instance['toBinString(uint256,uint256)'].staticCall(0b10, 1n),
          ).to.be.revertedWithCustomError(
            instance,
            'UintUtils__InsufficientPadding',
          );
        });
      });
    });

    describe('#toOctString(uint256)', function () {
      it('returns 0o0 if input is 0', async () => {
        expect(await instance['toOctString(uint256)'].staticCall(0n)).to.equal(
          '0o0',
        );
      });

      it('returns octal string representation of a number', async () => {
        for (const value of values) {
          expect(
            await instance['toOctString(uint256)'].staticCall(value),
          ).to.equal(`0o${value.toString(8)}`);
        }
      });
    });

    describe('#toOctString(uint256,uint256)', function () {
      it('returns empty 0o-prefixed string if input is 0 and length is 0', async () => {
        expect(
          await instance['toOctString(uint256,uint256)'].staticCall(0n, 0n),
        ).to.equal('0o');
      });

      it('returns 0o-prefixed octal string representation of a number', async () => {
        for (let value of values) {
          const string = `0o${value.toString(8)}`;
          const length = string.length - 2;

          const result = await instance[
            'toOctString(uint256,uint256)'
          ].staticCall(value, length);

          expect(result).to.equal(string);
        }
      });

      it('returns string with specified zero padding', async () => {
        const value = 1;
        const length = 100;

        const result = await instance[
          'toOctString(uint256,uint256)'
        ].staticCall(value, length);

        expect(result).to.have.length.of(length + 2);
      });

      describe('reverts if', () => {
        it('padding is insufficient', async () => {
          await expect(
            instance['toOctString(uint256,uint256)'].staticCall(0o1, 0n),
          ).to.be.revertedWithCustomError(
            instance,
            'UintUtils__InsufficientPadding',
          );

          await expect(
            instance['toOctString(uint256,uint256)'].staticCall(0o10, 1n),
          ).to.be.revertedWithCustomError(
            instance,
            'UintUtils__InsufficientPadding',
          );
        });
      });
    });

    describe('#toDecString(uint256)', function () {
      it('returns 0 if input is 0', async () => {
        expect(await instance['toDecString(uint256)'].staticCall(0n)).to.equal(
          '0',
        );
      });

      it('returns decimal string representation of number', async function () {
=======
    describe('#toString(uint256)', () => {
      it('returns base-10 string representation of number', async () => {
>>>>>>> 22dd35a0
        for (let i = 0; i < 12; i++) {
          const string = i.toString();
          const number = BigInt(string);
          expect(
            await instance['toDecString(uint256)'].staticCall(number),
          ).to.equal(string);
        }

        expect(
          await instance['toDecString(uint256)'].staticCall(ethers.MaxUint256),
        ).to.equal(ethers.MaxUint256.toString());
      });
    });

<<<<<<< HEAD
    describe('#toDecString(uint256,uint256)', function () {
      it('returns empty string if input is 0 and length is 0', async () => {
        expect(
          await instance['toDecString(uint256,uint256)'].staticCall(0n, 0n),
        ).to.equal('');
      });

      it('returns decimal string representation of a number', async () => {
        for (let value of values) {
          const string = value.toString();
          const length = string.length;

          const result = await instance[
            'toDecString(uint256,uint256)'
          ].staticCall(value, length);

          expect(result).to.equal(string);

          expect(BigInt(result)).to.equal(value);
          expect(result.length).to.equal(length);
        }
      });

      it('returns string with specified zero padding', async () => {
        const value = 1;
        const length = 100;

        const result = await instance[
          'toDecString(uint256,uint256)'
        ].staticCall(value, length);

        expect(result).to.have.length.of(length);
      });

      describe('reverts if', function () {
        it('padding is insufficient', async () => {
          await expect(
            instance['toDecString(uint256,uint256)'].staticCall(1n, 0n),
          ).to.be.revertedWithCustomError(
            instance,
            'UintUtils__InsufficientPadding',
          );

          await expect(
            instance['toDecString(uint256,uint256)'].staticCall(10n, 1n),
          ).to.be.revertedWithCustomError(
            instance,
            'UintUtils__InsufficientPadding',
          );
        });
      });
    });

    describe('#toHexString(uint256)', function () {
      it('returns 0x00 if input is 0', async () => {
        expect(await instance['toHexString(uint256)'].staticCall(0n)).to.equal(
          '0x00',
        );
      });

      it('returns hexadecimal string representation of a number', async () => {
        for (const value of values) {
=======
    describe('#toHexString(uint256)', () => {
      it('returns 0 if input is 0', async () => {
        expect(await instance.toHexString.staticCall(0)).to.equal('0x00');
      });

      it('returns correct hexadecimal string representation of a number', async () => {
        const inputValues = ['1000', '1', '12345', '85746201361230', '999983'];
        const outputValues = [
          '0x03e8',
          '0x01',
          '0x3039',
          '0x4dfc57df7b4e',
          '0x0f422f',
        ];
        for (let i = 0; i < inputValues.length; i++) {
>>>>>>> 22dd35a0
          expect(
            await instance['toHexString(uint256)'].staticCall(value),
          ).to.equal(ethers.toBeHex(value));
        }
      });
    });

<<<<<<< HEAD
    describe('#toHexString(uint256,uint256)', function () {
      it('returns empty 0x-prefixed string if input is 0 and length is 0', async () => {
        expect(
          await instance['toHexString(uint256,uint256)'].staticCall(0n, 0n),
        ).to.equal('0x');
      });

      it('returns 0x-prefixed hexadecimal string representation of a number', async () => {
        for (let value of values) {
          const string = ethers.toBeHex(value);
          const length = string.length - 2;

          const result = await instance[
            'toHexString(uint256,uint256)'
          ].staticCall(value, length);

          expect(result).to.equal(string);
=======
    describe('#toHexString(uint256,uint256)', () => {
      it('returns hexadecimal string representation for matching value and length pairs', async () => {
        const inputValues = ['1000', '1', '12345', '85746201361230', '999983'];
        const inputLengths = ['2', '1', '2', '6', '3'];
        const outputValues = [
          '0x03e8',
          '0x01',
          '0x3039',
          '0x4dfc57df7b4e',
          '0x0f422f',
        ];

        for (let i = 0; i < inputValues.length; i++) {
          expect(
            await instance['toHexString(uint256,uint256)'].staticCall(
              inputValues[i],
              inputLengths[i],
            ),
          ).to.equal(outputValues[i]);
>>>>>>> 22dd35a0
        }
      });

      it('returns string with specified zero padding', async () => {
        const value = 1;
        const length = 100;

        const result = await instance[
          'toHexString(uint256,uint256)'
        ].staticCall(value, length);

        expect(result).to.have.length.of(length + 2);
      });

      describe('reverts if', () => {
        it('padding is insufficient', async () => {
          await expect(
            instance['toHexString(uint256,uint256)'].staticCall(1n, 0n),
          ).to.be.revertedWithCustomError(
            instance,
            'UintUtils__InsufficientPadding',
          );

          await expect(
            instance['toHexString(uint256,uint256)'].staticCall(256n, 1n),
          ).to.be.revertedWithCustomError(
            instance,
            'UintUtils__InsufficientPadding',
          );
        });
      });
    });
  });
});<|MERGE_RESOLUTION|>--- conflicted
+++ resolved
@@ -60,8 +60,7 @@
       });
     });
 
-<<<<<<< HEAD
-    describe('#toString(uint256,uint256)', function () {
+    describe('#toString(uint256,uint256)', () => {
       it('returns 0 if input is 0', async () => {
         for (let radix = 2; radix <= 36; radix++) {
           expect(
@@ -126,7 +125,7 @@
       });
     });
 
-    describe('#toString(uint256,uint256,uint256)', function () {
+    describe('#toString(uint256,uint256,uint256)', () => {
       it('returns empty string if input is 0 and length is 0', async () => {
         for (let radix = 2; radix <= 36; radix++) {
           expect(
@@ -250,7 +249,7 @@
       });
     });
 
-    describe('#toBinString(uint256)', function () {
+    describe('#toBinString(uint256)', () => {
       it('returns 0b0 if input is 0', async () => {
         expect(await instance['toBinString(uint256)'].staticCall(0n)).to.equal(
           '0b0',
@@ -266,7 +265,7 @@
       });
     });
 
-    describe('#toBinString(uint256,uint256)', function () {
+    describe('#toBinString(uint256,uint256)', () => {
       it('returns empty 0b-prefixed string if input is 0 and length is 0', async () => {
         expect(
           await instance['toBinString(uint256,uint256)'].staticCall(0n, 0n),
@@ -316,7 +315,7 @@
       });
     });
 
-    describe('#toOctString(uint256)', function () {
+    describe('#toOctString(uint256)', () => {
       it('returns 0o0 if input is 0', async () => {
         expect(await instance['toOctString(uint256)'].staticCall(0n)).to.equal(
           '0o0',
@@ -332,7 +331,7 @@
       });
     });
 
-    describe('#toOctString(uint256,uint256)', function () {
+    describe('#toOctString(uint256,uint256)', () => {
       it('returns empty 0o-prefixed string if input is 0 and length is 0', async () => {
         expect(
           await instance['toOctString(uint256,uint256)'].staticCall(0n, 0n),
@@ -382,18 +381,14 @@
       });
     });
 
-    describe('#toDecString(uint256)', function () {
+    describe('#toDecString(uint256)', () => {
       it('returns 0 if input is 0', async () => {
         expect(await instance['toDecString(uint256)'].staticCall(0n)).to.equal(
           '0',
         );
       });
 
-      it('returns decimal string representation of number', async function () {
-=======
-    describe('#toString(uint256)', () => {
-      it('returns base-10 string representation of number', async () => {
->>>>>>> 22dd35a0
+      it('returns decimal string representation of number', async () => {
         for (let i = 0; i < 12; i++) {
           const string = i.toString();
           const number = BigInt(string);
@@ -408,8 +403,7 @@
       });
     });
 
-<<<<<<< HEAD
-    describe('#toDecString(uint256,uint256)', function () {
+    describe('#toDecString(uint256,uint256)', () => {
       it('returns empty string if input is 0 and length is 0', async () => {
         expect(
           await instance['toDecString(uint256,uint256)'].staticCall(0n, 0n),
@@ -443,7 +437,7 @@
         expect(result).to.have.length.of(length);
       });
 
-      describe('reverts if', function () {
+      describe('reverts if', () => {
         it('padding is insufficient', async () => {
           await expect(
             instance['toDecString(uint256,uint256)'].staticCall(1n, 0n),
@@ -462,7 +456,7 @@
       });
     });
 
-    describe('#toHexString(uint256)', function () {
+    describe('#toHexString(uint256)', () => {
       it('returns 0x00 if input is 0', async () => {
         expect(await instance['toHexString(uint256)'].staticCall(0n)).to.equal(
           '0x00',
@@ -471,23 +465,6 @@
 
       it('returns hexadecimal string representation of a number', async () => {
         for (const value of values) {
-=======
-    describe('#toHexString(uint256)', () => {
-      it('returns 0 if input is 0', async () => {
-        expect(await instance.toHexString.staticCall(0)).to.equal('0x00');
-      });
-
-      it('returns correct hexadecimal string representation of a number', async () => {
-        const inputValues = ['1000', '1', '12345', '85746201361230', '999983'];
-        const outputValues = [
-          '0x03e8',
-          '0x01',
-          '0x3039',
-          '0x4dfc57df7b4e',
-          '0x0f422f',
-        ];
-        for (let i = 0; i < inputValues.length; i++) {
->>>>>>> 22dd35a0
           expect(
             await instance['toHexString(uint256)'].staticCall(value),
           ).to.equal(ethers.toBeHex(value));
@@ -495,8 +472,7 @@
       });
     });
 
-<<<<<<< HEAD
-    describe('#toHexString(uint256,uint256)', function () {
+    describe('#toHexString(uint256,uint256)', () => {
       it('returns empty 0x-prefixed string if input is 0 and length is 0', async () => {
         expect(
           await instance['toHexString(uint256,uint256)'].staticCall(0n, 0n),
@@ -513,27 +489,6 @@
           ].staticCall(value, length);
 
           expect(result).to.equal(string);
-=======
-    describe('#toHexString(uint256,uint256)', () => {
-      it('returns hexadecimal string representation for matching value and length pairs', async () => {
-        const inputValues = ['1000', '1', '12345', '85746201361230', '999983'];
-        const inputLengths = ['2', '1', '2', '6', '3'];
-        const outputValues = [
-          '0x03e8',
-          '0x01',
-          '0x3039',
-          '0x4dfc57df7b4e',
-          '0x0f422f',
-        ];
-
-        for (let i = 0; i < inputValues.length; i++) {
-          expect(
-            await instance['toHexString(uint256,uint256)'].staticCall(
-              inputValues[i],
-              inputLengths[i],
-            ),
-          ).to.equal(outputValues[i]);
->>>>>>> 22dd35a0
         }
       });
 
