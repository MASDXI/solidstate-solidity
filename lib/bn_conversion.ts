--- conflicted
+++ resolved
@@ -1,23 +1,12 @@
 import { BigNumber, BigNumberish } from 'ethers';
 import { ethers } from 'hardhat';
 
-<<<<<<< HEAD
-export function bnToAddress(bn: BigNumber) {
+export function bnToAddress(bn: BigNumber | BigNumberish) {
   return ethers.getAddress(ethers.hexZeroPad(ethers.hexlify(bn), 20));
 }
 
-export function bnToBytes32(bn: BigNumber) {
+export function bnToBytes32(bn: BigNumber | BigNumberish) {
   return ethers.hexZeroPad(ethers.hexlify(bn), 32);
-=======
-export function bnToAddress(bn: BigNumber | BigNumberish) {
-  return ethers.utils.getAddress(
-    ethers.utils.hexZeroPad(ethers.utils.hexlify(bn), 20),
-  );
-}
-
-export function bnToBytes32(bn: BigNumber | BigNumberish) {
-  return ethers.utils.hexZeroPad(ethers.utils.hexlify(bn), 32);
->>>>>>> 46eab82f
 }
 
 export function bytes32ToNumber(bytes32: string | BigNumber | BigNumberish) {
