{
  "name": "root",
  "private": true,
  "author": "Nick Barry",
  "license": "MIT",
  "scripts": {
    "lerna-publish": "yarn build && lerna publish",
<<<<<<< HEAD
    "build": "lerna run tsc",
    "prepare": "husky install"
  },
  "lint-staged": {
    "*.{js,ts,sol}": [
      "prettier --write"
    ]
=======
    "build": "hardhat compile && lerna run tsc"
>>>>>>> 8ab7f220
  },
  "devDependencies": {
    "@nomiclabs/hardhat-ethers": "^2.0.2",
    "@nomiclabs/hardhat-waffle": "^2.0.1",
    "@solidstate/spec": "link:spec",
    "@typechain/ethers-v5": "^7.0.1",
    "@typechain/hardhat": "^2.3.0",
    "@types/chai": "^4.2.21",
    "@types/mocha": "^9.0.0",
    "@types/node": "^16.7.10",
    "chai": "^4.3.4",
    "dotenv": "^10.0.0",
    "ethereum-waffle": "^3.4.0",
    "hardhat": "^2.6.2",
    "hardhat-abi-exporter": "^2.3.0",
    "hardhat-gas-reporter": "^1.0.4",
    "hardhat-spdx-license-identifier": "^2.0.3",
    "husky": "^7.0.1",
    "lerna": "^4.0.0",
    "lint-staged": "^11.0.0",
    "prettier": "^2.3.2",
<<<<<<< HEAD
    "prettier-plugin-solidity": "^1.0.0-beta.14",
    "solidity-coverage": "^0.7.16",
    "ts-node": "^10.0.0",
    "typechain": "^5.1.1",
    "typescript": "^4.3.5"
=======
    "solidity-coverage": "^0.7.17",
    "ts-node": "^10.2.1",
    "typechain": "^5.1.2",
    "typescript": "^4.4.2"
>>>>>>> 8ab7f220
  }
}<|MERGE_RESOLUTION|>--- conflicted
+++ resolved
@@ -5,17 +5,13 @@
   "license": "MIT",
   "scripts": {
     "lerna-publish": "yarn build && lerna publish",
-<<<<<<< HEAD
-    "build": "lerna run tsc",
+    "build": "hardhat compile && lerna run tsc",
     "prepare": "husky install"
   },
   "lint-staged": {
     "*.{js,ts,sol}": [
       "prettier --write"
     ]
-=======
-    "build": "hardhat compile && lerna run tsc"
->>>>>>> 8ab7f220
   },
   "devDependencies": {
     "@nomiclabs/hardhat-ethers": "^2.0.2",
@@ -37,17 +33,10 @@
     "lerna": "^4.0.0",
     "lint-staged": "^11.0.0",
     "prettier": "^2.3.2",
-<<<<<<< HEAD
     "prettier-plugin-solidity": "^1.0.0-beta.14",
-    "solidity-coverage": "^0.7.16",
-    "ts-node": "^10.0.0",
-    "typechain": "^5.1.1",
-    "typescript": "^4.3.5"
-=======
     "solidity-coverage": "^0.7.17",
     "ts-node": "^10.2.1",
     "typechain": "^5.1.2",
     "typescript": "^4.4.2"
->>>>>>> 8ab7f220
   }
 }