// SPDX-License-Identifier: MIT

pragma solidity ^0.8.8;

import { ERC20BaseInternal, ERC20BaseStorage } from '../base/ERC20Base.sol';
import { IERC20ExtendedInternal } from './IERC20ExtendedInternal.sol';

/**
 * @title ERC20 safe approval extensions
 * @dev mitigations for transaction-ordering vulnerability (see https://github.com/ethereum/EIPs/issues/20#issuecomment-263524729)
 */
abstract contract ERC20ExtendedInternal is
    ERC20BaseInternal,
    IERC20ExtendedInternal
{
    /**
     * @notice increase spend amount granted to spender
     * @param spender address whose allowance to increase
     * @param amount quantity by which to increase allowance
     * @return success status (always true; otherwise function will revert)
     */
    function _increaseAllowance(address spender, uint256 amount)
        internal
        virtual
        returns (bool)
    {
        uint256 allowance = _allowance(msg.sender, spender);

<<<<<<< HEAD
            uint256 allowance = allowances[spender];
            if (allowance > allowance + amount)
                revert ERC20ExtendedInternal__ExcessiveAllowance();
=======
        unchecked {
            require(
                allowance + amount >= allowance,
                'ERC20Extended: excessive allowance'
            );
>>>>>>> 9a99628a

            return _approve(msg.sender, spender, allowance + amount);
        }
    }

    /**
     * @notice decrease spend amount granted to spender
     * @param spender address whose allowance to decrease
     * @param amount quantity by which to decrease allowance
     * @return success status (always true; otherwise function will revert)
     */
    function _decreaseAllowance(address spender, uint256 amount)
        internal
        virtual
        returns (bool)
    {
        _decreaseAllowance(msg.sender, spender, amount);

<<<<<<< HEAD
            uint256 allowance = allowances[spender];
            if (amount > allowance)
                revert ERC20ExtendedInternal__InsufficientAllowance();

            _approve(
                msg.sender,
                spender,
                allowances[spender] = allowance - amount
            );

            return true;
        }
=======
        return true;
>>>>>>> 9a99628a
    }
}<|MERGE_RESOLUTION|>--- conflicted
+++ resolved
@@ -26,17 +26,9 @@
     {
         uint256 allowance = _allowance(msg.sender, spender);
 
-<<<<<<< HEAD
-            uint256 allowance = allowances[spender];
+        unchecked {
             if (allowance > allowance + amount)
                 revert ERC20ExtendedInternal__ExcessiveAllowance();
-=======
-        unchecked {
-            require(
-                allowance + amount >= allowance,
-                'ERC20Extended: excessive allowance'
-            );
->>>>>>> 9a99628a
 
             return _approve(msg.sender, spender, allowance + amount);
         }
@@ -55,21 +47,6 @@
     {
         _decreaseAllowance(msg.sender, spender, amount);
 
-<<<<<<< HEAD
-            uint256 allowance = allowances[spender];
-            if (amount > allowance)
-                revert ERC20ExtendedInternal__InsufficientAllowance();
-
-            _approve(
-                msg.sender,
-                spender,
-                allowances[spender] = allowance - amount
-            );
-
-            return true;
-        }
-=======
         return true;
->>>>>>> 9a99628a
     }
 }