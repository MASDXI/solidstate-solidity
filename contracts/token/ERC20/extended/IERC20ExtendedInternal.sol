// SPDX-License-Identifier: MIT

pragma solidity ^0.8.8;

<<<<<<< HEAD
import { IERC20Internal } from '../../../interfaces/IERC20Internal.sol';
=======
import { IERC20BaseInternal } from '../base/IERC20BaseInternal.sol';
>>>>>>> 43e86690

/**
 * @title ERC20 extended internal interface
 */
interface IERC20ExtendedInternal is IERC20BaseInternal {

}<|MERGE_RESOLUTION|>--- conflicted
+++ resolved
@@ -2,11 +2,7 @@
 
 pragma solidity ^0.8.8;
 
-<<<<<<< HEAD
-import { IERC20Internal } from '../../../interfaces/IERC20Internal.sol';
-=======
 import { IERC20BaseInternal } from '../base/IERC20BaseInternal.sol';
->>>>>>> 43e86690
 
 /**
  * @title ERC20 extended internal interface
