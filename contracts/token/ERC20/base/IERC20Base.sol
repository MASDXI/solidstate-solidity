// SPDX-License-Identifier: MIT

pragma solidity ^0.8.8;

<<<<<<< HEAD
import { IERC20 } from '../../../interfaces/IERC20.sol';
=======
import { IERC20 } from '../IERC20.sol';
import { IERC20BaseInternal } from './IERC20BaseInternal.sol';
>>>>>>> 43e86690

/**
 * @title ERC20 base interface
 */
interface IERC20Base is IERC20BaseInternal, IERC20 {

}<|MERGE_RESOLUTION|>--- conflicted
+++ resolved
@@ -2,12 +2,8 @@
 
 pragma solidity ^0.8.8;
 
-<<<<<<< HEAD
 import { IERC20 } from '../../../interfaces/IERC20.sol';
-=======
-import { IERC20 } from '../IERC20.sol';
 import { IERC20BaseInternal } from './IERC20BaseInternal.sol';
->>>>>>> 43e86690
 
 /**
  * @title ERC20 base interface
