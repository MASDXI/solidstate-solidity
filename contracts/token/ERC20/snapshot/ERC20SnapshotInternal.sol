// SPDX-License-Identifier: MIT

pragma solidity ^0.8.0;

<<<<<<< HEAD
// TODO: remove ERC20BaseStorage import
import { ERC20BaseInternal, ERC20BaseStorage } from '../base/ERC20Base.sol';
import { ERC20SnapshotStorage } from './ERC20SnapshotStorage.sol';
=======
import {ERC20BaseInternal} from '../base/ERC20Base.sol';
import {ERC20SnapshotStorage} from './ERC20SnapshotStorage.sol';
>>>>>>> 54c5fee0

/**
 * @title ERC20Snapshot internal functions
 */
abstract contract ERC20SnapshotInternal is ERC20BaseInternal {
    event Snapshot(uint256 id);

    function _snapshot() internal virtual returns (uint256) {
        ERC20SnapshotStorage.Layout storage l = ERC20SnapshotStorage.layout();

        l.snapshotId++;

        uint256 current = l.snapshotId;
        emit Snapshot(current);
        return current;
    }

    function _updateAccountSnapshot(address account) private {
        _updateSnapshot(
            ERC20SnapshotStorage.layout().accountBalanceSnapshots[account],
            _balanceOf(account)
        );
    }

    function _updateTotalSupplySnapshot() private {
        _updateSnapshot(
            ERC20SnapshotStorage.layout().totalSupplySnapshots,
            _totalSupply()
        );
    }

    function _updateSnapshot(
        ERC20SnapshotStorage.Snapshots storage snapshots,
        uint256 value
    ) private {
        uint256 current = ERC20SnapshotStorage.layout().snapshotId;

        if (_lastSnapshotId(snapshots.ids) < current) {
            snapshots.ids.push(current);
            snapshots.values.push(value);
        }
    }

    function _lastSnapshotId(uint256[] storage ids)
        private
        view
        returns (uint256)
    {
        return ids.length == 0 ? 0 : ids[ids.length - 1];
    }

    /**
     * @notice ERC20 hook: update snapshot data
     * @inheritdoc ERC20BaseInternal
     */
    function _beforeTokenTransfer(
        address from,
        address to,
        uint256 amount
    ) internal virtual override {
        super._beforeTokenTransfer(from, to, amount);

        if (from == address(0)) {
            _updateAccountSnapshot(to);
            _updateTotalSupplySnapshot();
        } else if (to == address(0)) {
            _updateAccountSnapshot(from);
            _updateTotalSupplySnapshot();
        } else {
            _updateAccountSnapshot(to);
            _updateAccountSnapshot(from);
        }
    }
}<|MERGE_RESOLUTION|>--- conflicted
+++ resolved
@@ -2,14 +2,8 @@
 
 pragma solidity ^0.8.0;
 
-<<<<<<< HEAD
-// TODO: remove ERC20BaseStorage import
-import { ERC20BaseInternal, ERC20BaseStorage } from '../base/ERC20Base.sol';
+import { ERC20BaseInternal } from '../base/ERC20Base.sol';
 import { ERC20SnapshotStorage } from './ERC20SnapshotStorage.sol';
-=======
-import {ERC20BaseInternal} from '../base/ERC20Base.sol';
-import {ERC20SnapshotStorage} from './ERC20SnapshotStorage.sol';
->>>>>>> 54c5fee0
 
 /**
  * @title ERC20Snapshot internal functions
