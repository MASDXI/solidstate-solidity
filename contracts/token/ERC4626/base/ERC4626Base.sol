// SPDX-License-Identifier: MIT

pragma solidity ^0.8.8;

import { IERC4626 } from '../../../interfaces/IERC4626.sol';
import { ERC20Base } from '../../ERC20/base/ERC20Base.sol';
<<<<<<< HEAD
=======
import { ERC20Metadata } from '../../ERC20/metadata/ERC20Metadata.sol';
import { IERC4626 } from '../IERC4626.sol';
>>>>>>> 43e86690
import { IERC4626Base } from './IERC4626Base.sol';
import { ERC4626BaseInternal } from './ERC4626BaseInternal.sol';

/**
 * @title Base ERC4626 implementation
 */
abstract contract ERC4626Base is
    IERC4626Base,
    ERC4626BaseInternal,
    ERC20Base,
    ERC20Metadata
{
    /**
     * @inheritdoc IERC4626
     */
    function asset() external view returns (address) {
        return _asset();
    }

    /**
     * @inheritdoc IERC4626
     */
    function totalAssets() external view returns (uint256) {
        return _totalAssets();
    }

    /**
     * @inheritdoc IERC4626
     */
    function convertToShares(uint256 assetAmount)
        external
        view
        returns (uint256 shareAmount)
    {
        shareAmount = _convertToShares(assetAmount);
    }

    /**
     * @inheritdoc IERC4626
     */
    function convertToAssets(uint256 shareAmount)
        external
        view
        returns (uint256 assetAmount)
    {
        assetAmount = _convertToAssets(shareAmount);
    }

    /**
     * @inheritdoc IERC4626
     */
    function maxDeposit(address receiver)
        external
        view
        returns (uint256 maxAssets)
    {
        maxAssets = _maxDeposit(receiver);
    }

    /**
     * @inheritdoc IERC4626
     */
    function maxMint(address receiver)
        external
        view
        returns (uint256 maxShares)
    {
        maxShares = _maxMint(receiver);
    }

    /**
     * @inheritdoc IERC4626
     */
    function maxWithdraw(address owner)
        external
        view
        returns (uint256 maxAssets)
    {
        maxAssets = _maxWithdraw(owner);
    }

    /**
     * @inheritdoc IERC4626
     */
    function maxRedeem(address owner)
        external
        view
        returns (uint256 maxShares)
    {
        maxShares = _maxRedeem(owner);
    }

    /**
     * @inheritdoc IERC4626
     */
    function previewDeposit(uint256 assetAmount)
        external
        view
        returns (uint256 shareAmount)
    {
        shareAmount = _previewDeposit(assetAmount);
    }

    /**
     * @inheritdoc IERC4626
     */
    function previewMint(uint256 shareAmount)
        external
        view
        returns (uint256 assetAmount)
    {
        assetAmount = _previewMint(shareAmount);
    }

    /**
     * @inheritdoc IERC4626
     */
    function previewWithdraw(uint256 assetAmount)
        external
        view
        returns (uint256 shareAmount)
    {
        shareAmount = _previewWithdraw(assetAmount);
    }

    /**
     * @inheritdoc IERC4626
     */
    function previewRedeem(uint256 shareAmount)
        external
        view
        returns (uint256 assetAmount)
    {
        assetAmount = _previewRedeem(shareAmount);
    }

    /**
     * @inheritdoc IERC4626
     */
    function deposit(uint256 assetAmount, address receiver)
        external
        returns (uint256 shareAmount)
    {
        shareAmount = _deposit(assetAmount, receiver);
    }

    /**
     * @inheritdoc IERC4626
     */
    function mint(uint256 shareAmount, address receiver)
        external
        returns (uint256 assetAmount)
    {
        assetAmount = _mint(shareAmount, receiver);
    }

    /**
     * @inheritdoc IERC4626
     */
    function withdraw(
        uint256 assetAmount,
        address receiver,
        address owner
    ) external returns (uint256 shareAmount) {
        shareAmount = _withdraw(assetAmount, receiver, owner);
    }

    /**
     * @inheritdoc IERC4626
     */
    function redeem(
        uint256 shareAmount,
        address receiver,
        address owner
    ) external returns (uint256 assetAmount) {
        assetAmount = _redeem(shareAmount, receiver, owner);
    }
}<|MERGE_RESOLUTION|>--- conflicted
+++ resolved
@@ -3,12 +3,9 @@
 pragma solidity ^0.8.8;
 
 import { IERC4626 } from '../../../interfaces/IERC4626.sol';
+import { IERC4626 } from '../../../interfaces/IERC4626.sol';
 import { ERC20Base } from '../../ERC20/base/ERC20Base.sol';
-<<<<<<< HEAD
-=======
 import { ERC20Metadata } from '../../ERC20/metadata/ERC20Metadata.sol';
-import { IERC4626 } from '../IERC4626.sol';
->>>>>>> 43e86690
 import { IERC4626Base } from './IERC4626Base.sol';
 import { ERC4626BaseInternal } from './ERC4626BaseInternal.sol';
 
