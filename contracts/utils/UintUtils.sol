--- conflicted
+++ resolved
@@ -20,11 +20,10 @@
         return b < 0 ? add(a, -b) : a - uint256(b);
     }
 
-    function toString(uint256 value, uint256 base)
-        internal
-        pure
-        returns (string memory)
-    {
+    function toString(
+        uint256 value,
+        uint256 base
+    ) internal pure returns (string memory) {
         if (base < 2) {
             revert UintUtils__InvalidBase();
         }
@@ -74,11 +73,10 @@
         return toString(value, 2);
     }
 
-    function toBinString(uint256 value, uint256 length)
-        internal
-        pure
-        returns (string memory)
-    {
+    function toBinString(
+        uint256 value,
+        uint256 length
+    ) internal pure returns (string memory) {
         return toString(value, 2, length);
     }
 
@@ -86,11 +84,10 @@
         return toString(value, 10);
     }
 
-    function toDecString(uint256 value, uint256 length)
-        internal
-        pure
-        returns (string memory)
-    {
+    function toDecString(
+        uint256 value,
+        uint256 length
+    ) internal pure returns (string memory) {
         return toString(value, 10, length);
     }
 
@@ -110,23 +107,14 @@
         return toHexString(value, length);
     }
 
-<<<<<<< HEAD
-    function toHexString(uint256 value, uint256 length)
-        internal
-        pure
-        returns (string memory)
-    {
+    function toHexString(
+        uint256 value,
+        uint256 length
+    ) internal pure returns (string memory) {
         // add two to length for the leading "0x"
         length += 2;
 
         bytes memory buffer = new bytes(length);
-=======
-    function toHexString(
-        uint256 value,
-        uint256 length
-    ) internal pure returns (string memory) {
-        bytes memory buffer = new bytes(2 * length + 2);
->>>>>>> 5615b6f2
         buffer[0] = '0';
         buffer[1] = 'x';
 
