--- conflicted
+++ resolved
@@ -6,13 +6,8 @@
 import { ISafeOwnable, SafeOwnable } from '../../access/ownable/SafeOwnable.sol';
 import { IERC165 } from '../../interfaces/IERC165.sol';
 import { IERC173 } from '../../interfaces/IERC173.sol';
-<<<<<<< HEAD
-import { ERC165, IERC165, ERC165Storage } from '../../introspection/ERC165.sol';
-import { DiamondBase, DiamondBaseStorage } from './base/DiamondBase.sol';
-=======
 import { ERC165Base, ERC165BaseStorage } from '../../introspection/ERC165/base/ERC165Base.sol';
 import { DiamondBase } from './base/DiamondBase.sol';
->>>>>>> f1a4cf75
 import { DiamondFallback, IDiamondFallback } from './fallback/DiamondFallback.sol';
 import { DiamondReadable, IDiamondReadable } from './readable/DiamondReadable.sol';
 import { DiamondWritable, IDiamondWritable } from './writable/DiamondWritable.sol';
@@ -43,11 +38,7 @@
             .setFallbackAddress
             .selector;
 
-<<<<<<< HEAD
-        erc165.setSupportedInterface(type(IDiamondFallback).interfaceId, true);
-=======
         _setSupportsInterface(type(IDiamondFallback).interfaceId, true);
->>>>>>> f1a4cf75
 
         // register DiamondWritable
 
@@ -78,15 +69,9 @@
         selectors[selectorIndex++] = SafeOwnable.nomineeOwner.selector;
         selectors[selectorIndex++] = Ownable.transferOwnership.selector;
         selectors[selectorIndex++] = SafeOwnable.acceptOwnership.selector;
-<<<<<<< HEAD
-
-        erc165.setSupportedInterface(type(IERC173).interfaceId, true);
-
-=======
 
         _setSupportsInterface(type(IERC173).interfaceId, true);
 
->>>>>>> f1a4cf75
         // diamond cut
 
         FacetCut[] memory facetCuts = new FacetCut[](1);
