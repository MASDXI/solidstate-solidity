<<<<<<< HEAD
export * from './Ownable.behavior';
export * from './SafeOwnable.behavior';
export * from './AccessControl.behavior';
=======
export * from './ownable';
>>>>>>> c1b947d3
<|MERGE_RESOLUTION|>--- conflicted
+++ resolved
@@ -1,7 +1,2 @@
-<<<<<<< HEAD
-export * from './Ownable.behavior';
-export * from './SafeOwnable.behavior';
-export * from './AccessControl.behavior';
-=======
 export * from './ownable';
->>>>>>> c1b947d3
+export * from './accessControl';