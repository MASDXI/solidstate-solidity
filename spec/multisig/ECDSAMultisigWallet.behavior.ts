--- conflicted
+++ resolved
@@ -218,13 +218,8 @@
 
           it('quorum is not reached', async function () {
             let target = ethers.constants.AddressZero;
-<<<<<<< HEAD
-            let data = ethers.randomBytes(32);
-            let value = ethers.constants.Zero;
-=======
-            let data = ethers.utils.randomBytes(32);
-            let value = 0;
->>>>>>> 46eab82f
+            let data = ethers.randomBytes(32);
+            let value = 0;
             let signatures: Signature[] = [];
 
             for (let signer of signers.concat([signers[0]])) {
@@ -254,13 +249,8 @@
 
           it('duplicate signer is found', async function () {
             let target = ethers.constants.AddressZero;
-<<<<<<< HEAD
-            let data = ethers.randomBytes(32);
-            let value = ethers.constants.Zero;
-=======
-            let data = ethers.utils.randomBytes(32);
-            let value = 0;
->>>>>>> 46eab82f
+            let data = ethers.randomBytes(32);
+            let value = 0;
             let signatures: Signature[] = [];
 
             for (let signer of signers.concat([signers[0]])) {
@@ -291,13 +281,8 @@
 
           it('recovered signer is not authorized', async function () {
             let target = ethers.constants.AddressZero;
-<<<<<<< HEAD
-            let data = ethers.randomBytes(32);
-            let value = ethers.constants.Zero;
-=======
-            let data = ethers.utils.randomBytes(32);
-            let value = 0;
->>>>>>> 46eab82f
+            let data = ethers.randomBytes(32);
+            let value = 0;
             let signatures: Signature[] = [];
 
             for (let signer of signers.concat([nonSigner])) {
@@ -328,13 +313,8 @@
 
           it('nonce has been used', async function () {
             let target = ethers.constants.AddressZero;
-<<<<<<< HEAD
-            let data = ethers.randomBytes(32);
-            let value = ethers.constants.Zero;
-=======
-            let data = ethers.utils.randomBytes(32);
-            let value = 0;
->>>>>>> 46eab82f
+            let data = ethers.randomBytes(32);
+            let value = 0;
             let signatures: Signature[] = [];
 
             for (let signer of signers) {
@@ -383,13 +363,8 @@
           );
 
           let target = receiver.address;
-<<<<<<< HEAD
           let data = ethers.randomBytes(0);
-          let value = ethers.constants.One;
-=======
-          let data = ethers.utils.randomBytes(0);
           let value = 1;
->>>>>>> 46eab82f
           let signatures: Signature[] = [];
 
           for (let signer of signers) {
@@ -418,13 +393,8 @@
         it('forwards return data from called function', async function () {
           // TODO: test non-empty return data
           let target = ethers.constants.AddressZero;
-<<<<<<< HEAD
           let data = ethers.randomBytes(0);
-          let value = ethers.constants.Zero;
-=======
-          let data = ethers.utils.randomBytes(0);
           let value = 0;
->>>>>>> 46eab82f
           let signatures: Signature[] = [];
 
           for (let signer of signers) {
@@ -492,13 +462,8 @@
 
           it('quorum is not reached', async function () {
             let target = ethers.constants.AddressZero;
-<<<<<<< HEAD
-            let data = ethers.randomBytes(32);
-            let value = ethers.constants.Zero;
-=======
-            let data = ethers.utils.randomBytes(32);
-            let value = 0;
->>>>>>> 46eab82f
+            let data = ethers.randomBytes(32);
+            let value = 0;
             let signatures: Signature[] = [];
 
             for (let signer of signers.concat([signers[0]])) {
@@ -528,13 +493,8 @@
 
           it('duplicate signer is found', async function () {
             let target = ethers.constants.AddressZero;
-<<<<<<< HEAD
-            let data = ethers.randomBytes(32);
-            let value = ethers.constants.Zero;
-=======
-            let data = ethers.utils.randomBytes(32);
-            let value = 0;
->>>>>>> 46eab82f
+            let data = ethers.randomBytes(32);
+            let value = 0;
             let signatures: Signature[] = [];
 
             for (let signer of signers.concat([signers[0]])) {
@@ -565,13 +525,8 @@
 
           it('recovered signer is not authorized', async function () {
             let target = ethers.constants.AddressZero;
-<<<<<<< HEAD
-            let data = ethers.randomBytes(32);
-            let value = ethers.constants.Zero;
-=======
-            let data = ethers.utils.randomBytes(32);
-            let value = 0;
->>>>>>> 46eab82f
+            let data = ethers.randomBytes(32);
+            let value = 0;
             let signatures: Signature[] = [];
 
             for (let signer of signers.concat([nonSigner])) {
@@ -636,13 +591,8 @@
 
           it('nonce has been used', async function () {
             let target = ethers.constants.AddressZero;
-<<<<<<< HEAD
-            let data = ethers.randomBytes(32);
-            let value = ethers.constants.Zero;
-=======
-            let data = ethers.utils.randomBytes(32);
-            let value = 0;
->>>>>>> 46eab82f
+            let data = ethers.randomBytes(32);
+            let value = 0;
             let signatures: Signature[] = [];
 
             for (let signer of signers) {
